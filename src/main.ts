// Entry point for the Obsidian Grazie plugin. The class wires together the
// grammar checker, editor decorations and user settings.
<<<<<<< HEAD
import { Plugin, MarkdownView, addIcon, Notice } from "obsidian";
=======
import { Plugin, MarkdownView, addIcon, setIcon } from "obsidian";
>>>>>>> c520b158
import { EditorView } from "@codemirror/view";
import { GrazieSettingTab } from "./settings";
import { GraziePluginSettings, DEFAULT_SETTINGS } from "./settings/types";
import { GrammarCheckerService } from "./services/grammar-checker";
import { AuthenticationService } from "./jetbrains-ai/auth";
import { EditorDecoratorService } from "./services/editor-decorator";
import { grammarDecorationsExtension } from "./editor/decorations";
import { realtimeCheckExtension } from "./editor/realtime-check";
import { GRAZIE_RIBBON_ICON, GRAZIE_STATUS_ICON } from "./icons";

export default class GraziePlugin extends Plugin {
	settings: GraziePluginSettings;
	private grammarChecker: GrammarCheckerService | null = null;
	private authService: AuthenticationService | null = null;
	private editorDecorator: EditorDecoratorService | null = null;
	private statusBarItem: HTMLElement | null = null;
	private statusIcon: HTMLElement | null = null;
	private lastErrorNoticeAt: number | null = null;
	private lastErrorNoticeKey: string | null = null;

	async onload() {
		// Read settings and prepare services before attaching any editor extensions
		await this.loadSettings();

		// Register custom Grazie icon
		addIcon("grazie", GRAZIE_RIBBON_ICON);
		addIcon("grazie-status", GRAZIE_STATUS_ICON);

		// Create grammar checker and helper services
		try {
			this.authService = AuthenticationService.create(this);
			this.grammarChecker = new GrammarCheckerService(this.settings, this.authService);
			this.editorDecorator = new EditorDecoratorService(this.app);
		} catch (error) {
			console.error("Failed to initialize Grazie plugin services:", error);
			return;
		}

		// Add a small spinner icon to indicate when checks are running
		this.statusBarItem = this.addStatusBarItem();
		this.statusIcon = document.createElement("div");
		this.statusIcon.classList.add("grazie-plugin-status-icon");
		this.statusIcon.title = "Grazie Plugin";
		setIcon(this.statusIcon, "grazie-status");
		this.statusBarItem.appendChild(this.statusIcon);

		// Register CodeMirror extensions
		this.registerEditorExtension(grammarDecorationsExtension());
		this.registerEditorExtension(realtimeCheckExtension(this));

		this.addSettingTab(new GrazieSettingTab(this.app, this));

		// Add ribbon icon for grammar checking
		this.addRibbonIcon("grazie", "Check grammar", (_evt: MouseEvent) => {
			void this.checkCurrentFile();
		});

		// Automatically check file when opened
		this.registerEvent(
			this.app.workspace.on("file-open", () => {
				void this.checkCurrentFile();
			})
		);

		// Check already open file on plugin load
		void this.checkCurrentFile();
	}

	onunload() {
		// Plugin cleanup
		if (this.grammarChecker) {
			this.grammarChecker.dispose();
		}
	}

	async loadSettings() {
		try {
			const data: unknown = await this.loadData();
			if (data && typeof data === "object") {
				const validatedData = data as Record<string, unknown>;
				this.settings = Object.assign({}, DEFAULT_SETTINGS, validatedData);
			} else {
				this.settings = Object.assign({}, DEFAULT_SETTINGS);
			}
		} catch (error) {
			console.error("Failed to load settings:", error);
			this.settings = Object.assign({}, DEFAULT_SETTINGS);
		}
	}

	async saveSettings() {
		await this.saveData(this.settings);
	}

	async checkCurrentFile() {
		const activeFile = this.app.workspace.getActiveFile();

		if (!activeFile) {
			return;
		}

		if (!activeFile.path.endsWith(".md")) {
			return;
		}

		if (!this.grammarChecker || !this.authService || !this.editorDecorator) {
			return;
		}

		// Don't check if plugin is disabled
		if (!this.settings.enabled) {
			return;
		}

		try {
			const content = await this.app.vault.cachedRead(activeFile);

			// Skip empty files
			if (content.trim().length === 0) {
				return;
			}

			this.statusIcon?.classList.add("grazie-plugin-spin");

			// Initialize grammar checker if needed
			if (!this.grammarChecker.isInitialized()) {
				await this.grammarChecker.initialize();
			}

			// Check the text
			const result = await this.grammarChecker.checkText(content);

			// Apply decorations to the active editor
			const activeView = this.app.workspace.getActiveViewOfType(MarkdownView);
			if (activeView?.editor) {
				// Get the CodeMirror EditorView
				// eslint-disable-next-line @typescript-eslint/no-unsafe-assignment, @typescript-eslint/no-explicit-any, @typescript-eslint/no-unsafe-member-access
				const editorView = (activeView.editor as any).cm;
				if (editorView) {
					// eslint-disable-next-line @typescript-eslint/no-unsafe-argument
					await this.editorDecorator.applyGrammarResults(editorView, activeFile, result);
				}
			}

			// Display results (status icon only)
		} catch (error) {
			console.error("Grammar check failed:", error);
			this.showErrorNotice(error);
		} finally {
			this.statusIcon?.classList.remove("grazie-plugin-spin");
		}
	}

	// Called by the realtime extension to check only the edited portion of the document
	async checkRange(view: EditorView, from: number, to: number) {
		const activeFile = this.app.workspace.getActiveFile();

		if (!activeFile) {
			return;
		}

		if (!activeFile.path.endsWith(".md")) {
			return;
		}

		if (!this.grammarChecker || !this.authService || !this.editorDecorator) {
			return;
		}

		// Don't check if plugin is disabled
		if (!this.settings.enabled) {
			return;
		}

		try {
			const text = view.state.doc.sliceString(from, to);

			// Skip empty or very short text
			if (text.trim().length < 3) {
				return;
			}

			this.statusIcon?.classList.add("grazie-plugin-spin");

			if (!this.grammarChecker.isInitialized()) {
				await this.grammarChecker.initialize();
			}

			const result = await this.grammarChecker.checkText(text);

			this.editorDecorator.applyPartialGrammarResults(view, activeFile, from, text, result);
		} catch (error) {
			console.error("Grammar check failed:", error);
			this.showErrorNotice(error);
		} finally {
			this.statusIcon?.classList.remove("grazie-plugin-spin");
		}
	}

	private showErrorNotice(error: unknown): void {
		let message = "Grazie: An error occurred while checking grammar.";
		const raw = error instanceof Error ? error.message : String(error);

		// Map common backend/auth issues to friendly messages
		if (raw.includes("No authentication token configured")) {
			message = "Grazie: No token configured. Set JETBRAINS_AI_TOKEN or add a token in settings.";
		} else if (raw.includes("Authentication failed") || raw.includes("401")) {
			message = "Grazie: Authentication failed. Please check your token.";
		} else if (raw.includes("Access forbidden") || raw.includes("403")) {
			message = "Grazie: Access forbidden. Please check your permissions.";
		} else if (raw.includes("Rate limit exceeded") || raw.includes("429")) {
			message = "Grazie: Rate limit exceeded. Please try again later.";
		} else if (raw.includes("Expected JSON response")) {
			message = "Grazie: Unexpected server response. Please try again later.";
		} else if (raw.includes("HTTP ")) {
			message = "Grazie: Server error. Please try again later.";
		} else if (raw.includes("API request failed")) {
			// Keep API failure reason but prefix with Grazie
			message = `Grazie: ${raw}`;
		}

		// De-duplicate frequent notices within 10 seconds for the same message
		const now = Date.now();
		const key = message;
		if (this.lastErrorNoticeKey === key && this.lastErrorNoticeAt !== null && now - this.lastErrorNoticeAt < 10000) {
			return;
		}

		this.lastErrorNoticeKey = key;
		this.lastErrorNoticeAt = now;
		new Notice(message, 8000);
	}
}<|MERGE_RESOLUTION|>--- conflicted
+++ resolved
@@ -1,10 +1,6 @@
 // Entry point for the Obsidian Grazie plugin. The class wires together the
 // grammar checker, editor decorations and user settings.
-<<<<<<< HEAD
-import { Plugin, MarkdownView, addIcon, Notice } from "obsidian";
-=======
-import { Plugin, MarkdownView, addIcon, setIcon } from "obsidian";
->>>>>>> c520b158
+import { Plugin, MarkdownView, addIcon, setIcon, Notice } from "obsidian";
 import { EditorView } from "@codemirror/view";
 import { GrazieSettingTab } from "./settings";
 import { GraziePluginSettings, DEFAULT_SETTINGS } from "./settings/types";
